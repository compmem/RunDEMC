--- conflicted
+++ resolved
@@ -13,7 +13,7 @@
 import os
 import sys
 from scipy.stats import gaussian_kde, pearsonr
-<<<<<<< HEAD
+
 
 from .density import fast_2d_kde, kdensity
 
@@ -22,17 +22,6 @@
                border=.1, sep=0.0, rot=None, fig=None, nxticks=5, nyticks=5,
                take_log=False, grid=False, bold_sig=False, corr_size=(12, 18),
                do_scatter=False, num_contours=25, cmap=None):
-=======
-from density import fast_2d_kde, kdensity
-
-
-def joint_plot(particles, weights, burnin=50, names=None,
-               legend=False, add_best=True, border=.1,
-               sep=0.0, rot=None, fig=None, nxticks=5, nyticks=5,
-               take_log=False, grid=False, bold_sig=False,
-               corr_size=(12, 18), do_scatter=False,
-               num_contours=25, cmap=None):
->>>>>>> 8e47f64f
     # get the fig
     if fig is None:
         fig = pl.gcf()
@@ -57,19 +46,11 @@
     # set holder for axes
     ax = np.zeros((n_p, n_p), dtype=np.object)
     for i in range(n_p):
-<<<<<<< HEAD
         for j in range(i + 1, n_p):
             # create the axis (start at top right)
             left = border + (j * width) + (j * sep)
             #bottom = 1 - (border + ((i+1)*height) + ((i+1)*sep))
             bottom = 1 - (border + (i * height) + (i * sep) + height)
-=======
-        for j in range(i+1, n_p):
-            # create the axis (start at top right)
-            left = border + (j*width) + (j*sep)
-            # bottom = 1 - (border + ((i+1)*height) + ((i+1)*sep))
-            bottom = 1 - (border + (i*height) + (i*sep) + height)
->>>>>>> 8e47f64f
             sharex = sharey = None
             if i > 0:
                 if False:  # j==0:
